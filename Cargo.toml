--- conflicted
+++ resolved
@@ -1,10 +1,6 @@
 [workspace]
 resolver = "2"
-<<<<<<< HEAD
-members = ["toolshed"]
-=======
 members = [
     "toolshed",
     "graphql",
-]
->>>>>>> be4f2838
+]